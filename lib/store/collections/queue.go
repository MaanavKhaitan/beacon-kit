// SPDX-License-Identifier: MIT
//
// Copyright (c) 2024 Berachain Foundation
//
// Permission is hereby granted, free of charge, to any person
// obtaining a copy of this software and associated documentation
// files (the "Software"), to deal in the Software without
// restriction, including without limitation the rights to use,
// copy, modify, merge, publish, distribute, sublicense, and/or sell
// copies of the Software, and to permit persons to whom the
// Software is furnished to do so, subject to the following
// conditions:
//
// The above copyright notice and this permission notice shall be
// included in all copies or substantial portions of the Software.
//
// THE SOFTWARE IS PROVIDED "AS IS", WITHOUT WARRANTY OF ANY KIND,
// EXPRESS OR IMPLIED, INCLUDING BUT NOT LIMITED TO THE WARRANTIES
// OF MERCHANTABILITY, FITNESS FOR A PARTICULAR PURPOSE AND
// NONINFRINGEMENT. IN NO EVENT SHALL THE AUTHORS OR COPYRIGHT
// HOLDERS BE LIABLE FOR ANY CLAIM, DAMAGES OR OTHER LIABILITY,
// WHETHER IN AN ACTION OF CONTRACT, TORT OR OTHERWISE, ARISING
// FROM, OUT OF OR IN CONNECTION WITH THE SOFTWARE OR THE USE OR
// OTHER DEALINGS IN THE SOFTWARE.

package collections

import (
	"context"
	"sync"

	sdkcollections "cosmossdk.io/collections"
	sdkcodec "cosmossdk.io/collections/codec"
)

// Queue is a simple queue implementation that uses a map and two sequences.
// TODO: Check atomicity of write operations.
type Queue[V any] struct {
	// container is a map that holds the queue elements.
	container sdkcollections.Map[uint64, V]
	// headSeq is a sequence that points to the head of the queue.
	headSeq sdkcollections.Sequence // inclusive
	// tailSeq is a sequence that points to the tail of the queue.
	tailSeq sdkcollections.Sequence // exclusive
	// mu is a mutex that protects the queue.
	mu sync.RWMutex
}

// NewQueue creates a new queue with the provided prefix and name.
func NewQueue[V any](
	schema *sdkcollections.SchemaBuilder, name string,
	valueCodec sdkcodec.ValueCodec[V],
) Queue[V] {
	var (
		queueName   = name + "_queue"
		headSeqName = name + "_head"
		tailSeqName = name + "_tail"
	)
<<<<<<< HEAD
	return Queue[V]{
		container: sdk.NewMap[uint64, V](
=======
	return &Queue[V]{
		container: sdkcollections.NewMap[uint64, V](
>>>>>>> ff4022f1
			schema,
			sdkcollections.NewPrefix(queueName),
			queueName, sdkcollections.Uint64Key, valueCodec,
		),
		headSeq: sdkcollections.NewSequence(schema, sdkcollections.NewPrefix(headSeqName), headSeqName),
		tailSeq: sdkcollections.NewSequence(schema, sdkcollections.NewPrefix(tailSeqName), tailSeqName),
	}
}

// Peek wraps the peek method with a read lock.
func (q *Queue[V]) Peek(ctx context.Context) (V, error) {
	q.mu.RLock()
	defer q.mu.RUnlock()
	return q.UnsafePeek(ctx)
}

// UnsafePeek returns the top element of the queue without removing it.
// It is unsafe to call this method without acquiring the read lock.
func (q *Queue[V]) UnsafePeek(ctx context.Context) (V, error) {
	var (
		v                V
		headIdx, tailIdx uint64
		err              error
	)
	if headIdx, err = q.headSeq.Peek(ctx); err != nil {
		return v, err
	} else if tailIdx, err = q.tailSeq.Peek(ctx); err != nil {
		return v, err
	} else if headIdx >= tailIdx {
		return v, sdkcollections.ErrNotFound
	}
	return q.container.Get(ctx, headIdx)
}

// Pop returns the top element of the queue and removes it from the queue.
func (q *Queue[V]) Pop(ctx context.Context) (V, error) {
	q.mu.Lock()
	defer q.mu.Unlock()

	var (
		v       V
		headIdx uint64
		err     error
	)

	if v, err = q.UnsafePeek(ctx); err != nil {
		return v, err
	} else if headIdx, err = q.headSeq.Next(ctx); err != nil {
		return v, err
	}
	err = q.container.Remove(ctx, headIdx)
	return v, err
}

// PopMulti returns the top n elements of the queue and removes them from the queue.
func (q *Queue[V]) PopMulti(ctx context.Context, n uint64) ([]V, error) {
	q.mu.Lock()
	defer q.mu.Unlock()

	var err error

	headIdx, err := q.headSeq.Peek(ctx)
	if err != nil {
		return nil, err
	}
	tailIdx, err := q.tailSeq.Peek(ctx)
	if err != nil {
		return nil, err
	}
	endIdx := min(tailIdx, headIdx+n)
	ranger := new(sdkcollections.Range[uint64]).StartInclusive(headIdx).EndExclusive(endIdx)
	iter, err := q.container.Iterate(ctx, ranger)
	if err != nil {
		return nil, err
	}
	// iter.Values already closes the iterator.
	values, err := iter.Values()
	if err != nil {
		return nil, err
	}

	// Clear the range (in batch) after the iteration is done.
	err = q.container.Clear(ctx, ranger)
	if err != nil {
		return nil, err
	}
	err = q.headSeq.Set(ctx, endIdx)
	if err != nil {
		return nil, err
	}
	return values, nil
}

// Push adds a new element to the queue.
func (q *Queue[V]) Push(ctx context.Context, value V) error {
	q.mu.Lock()
	defer q.mu.Unlock()

	var (
		tailIdx uint64
		err     error
	)

	// Get the current tail index.
	if tailIdx, err = q.tailSeq.Peek(ctx); err != nil {
		return err
	} else if err = q.container.Set(ctx, tailIdx, value); err != nil {
		return err
	}

	// If the push is successful, increment the tail sequence.
	_, err = q.tailSeq.Next(ctx)
	return err
}

// PushMulti adds multiple new elements to the queue.
func (q *Queue[V]) PushMulti(ctx context.Context, values []V) error {
	q.mu.Lock()
	defer q.mu.Unlock()

	var (
		tailIdx uint64
		err     error
	)

	// Get the current tail index.
	if tailIdx, err = q.tailSeq.Peek(ctx); err != nil {
		return err
	}
	for _, value := range values {
		if err = q.container.Set(ctx, tailIdx, value); err != nil {
			return err
		}
		tailIdx++
	}

	// If the push is successful, set the tail sequence to the new index.
	return q.tailSeq.Set(ctx, tailIdx)
}

// Len returns the length of the queue.
func (q *Queue[V]) Len(ctx context.Context) (uint64, error) {
	q.mu.RLock()
	defer q.mu.RUnlock()

	var (
		headIdx, tailIdx uint64
		err              error
	)

	if headIdx, err = q.headSeq.Peek(ctx); err != nil {
		return 0, err
	} else if tailIdx, err = q.tailSeq.Peek(ctx); err != nil {
		return 0, err
	}
	return tailIdx - headIdx, nil
}

// Container returns the underlying map container of the queue.
func (q *Queue[V]) Container() sdkcollections.Map[uint64, V] {
	return q.container
}<|MERGE_RESOLUTION|>--- conflicted
+++ resolved
@@ -50,19 +50,14 @@
 func NewQueue[V any](
 	schema *sdkcollections.SchemaBuilder, name string,
 	valueCodec sdkcodec.ValueCodec[V],
-) Queue[V] {
+) *Queue[V] {
 	var (
 		queueName   = name + "_queue"
 		headSeqName = name + "_head"
 		tailSeqName = name + "_tail"
 	)
-<<<<<<< HEAD
-	return Queue[V]{
-		container: sdk.NewMap[uint64, V](
-=======
 	return &Queue[V]{
 		container: sdkcollections.NewMap[uint64, V](
->>>>>>> ff4022f1
 			schema,
 			sdkcollections.NewPrefix(queueName),
 			queueName, sdkcollections.Uint64Key, valueCodec,
